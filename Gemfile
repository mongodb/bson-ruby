source 'https://rubygems.org'

gemspec
if RUBY_VERSION >= '2.3.0'
  gem 'json'
else
  gem 'json', '~> 1.8'
end

if RUBY_VERSION < '2.0.0'
  gem 'rake', '~> 12.2.0'
else
  gem 'rake'
end

group :development, :test do
  gem 'rspec', '~> 3.2'
  gem 'rake-compiler'
  gem 'ruby-prof', :platforms => :mri
<<<<<<< HEAD
  
=======
  gem 'yard'

>>>>>>> e11e6041
  if ENV['CI']
    gem 'mime-types', '1.25' # v2.0+ does not support ruby 1.8
  else
    gem 'pry'
  end
end<|MERGE_RESOLUTION|>--- conflicted
+++ resolved
@@ -17,12 +17,8 @@
   gem 'rspec', '~> 3.2'
   gem 'rake-compiler'
   gem 'ruby-prof', :platforms => :mri
-<<<<<<< HEAD
-  
-=======
   gem 'yard'
 
->>>>>>> e11e6041
   if ENV['CI']
     gem 'mime-types', '1.25' # v2.0+ does not support ruby 1.8
   else
